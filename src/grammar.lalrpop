use std::collections::HashMap;
use std::ffi::OsString;

use codespan::FileId;

use lalrpop_util::ErrorRecovery;

use super::ExtendedTerm;
use super::utils::*;
use super::lexer::{Token, NormalToken, StringToken, MultiStringToken};

use crate::{mk_app, mk_opn, mk_fun};
use crate::identifier::Ident;
use crate::destruct::{Match, LastMatch, Destruct};
use crate::parser::error::ParseError;
use crate::term::{BinaryOp, RichTerm, Term, UnaryOp, StrChunk, MetaValue,
    MergePriority, Contract, NAryOp, RecordAttrs, SharedTerm};
use crate::term::make as mk_term;
use crate::types::{Types, AbsType};

grammar<'input, 'err>(src_id: FileId, errors: &'err mut Vec<ErrorRecovery<usize, Token<'input>, ParseError>>);

WithPos<Rule>: RichTerm = <l: @L> <t: Rule> <r: @R> => t.with_pos(mk_pos(src_id, l, r));
CheckUnbound<Rule>: Types = <l: @L> <t: Rule> <r: @R> =>? check_unbound(&t, mk_span(src_id, l, r)).map_err(|e| lalrpop_util::ParseError::User{error: e}).and(Ok(t));

AnnotAtom: MetaValue = {
    "|" <l: @L> <ty_res: CheckUnbound<Types>> <r: @R> => MetaValue {
        doc: None,
        types: None,
        contracts: vec![Contract {types: ty_res.clone(), label: mk_label(ty_res, src_id, l, r)}],
        priority: Default::default(),
        value: None,
    },
    "|" "default" => MetaValue {
        doc: None,
        types: None,
        contracts: Vec::new(),
        priority: MergePriority::Default,
        value: None
    },
    "|" "doc" <s: StaticString> => MetaValue {
        doc: Some(strip_indent_doc(s)),
        types: None,
        contracts: Vec::new(),
        priority: Default::default(),
        value: None,
    },
    ":" <l: @L> <ty_res: CheckUnbound<Types>> <r: @R> => MetaValue {
        doc: None,
        types: Some(Contract {types: ty_res.clone(), label: mk_label(ty_res, src_id, l, r)}),
        contracts: Vec::new(),
        priority: Default::default(),
        value: None,
    },
};

DefaultAnnot: MetaValue = "?" <t: Term> => MetaValue {
    priority: MergePriority::Default,
    value: Some(t),
    ..Default::default()
};

Annot: MetaValue = <anns: AnnotAtom+> => anns.into_iter().fold(MetaValue::new(), MetaValue::flatten);

pub Term: RichTerm = WithPos<RootTerm>;

pub ExtendedTerm: ExtendedTerm = {
    "let" <id: Ident> <meta: Annot?> "=" <t: Term> => {
        let t = if let Some(mut meta) = meta {
            let pos = t.pos;
            meta.value = Some(t);
            RichTerm::new(Term::MetaValue(meta), pos)
        }
        else {
            t
        };
        ExtendedTerm::ToplevelLet(id, t)
    },
    "let" <f: Ident> <l: @L> <args: Ident+> <meta: Annot?> "=" <t: Term> <r: @R> => {
        let pos = mk_pos(src_id, l, r);
        let func = args.into_iter().rev().fold(t, |t, p| RichTerm {
              term: SharedTerm::new(Term::Fun(p, t)),
              pos,
	});
        let t1 = if let Some(mut meta) = meta {
            meta.value = Some(func);
            RichTerm::new(Term::MetaValue(meta), pos)
        }
        else {
            func
        };
	
        ExtendedTerm::ToplevelLet(f, t1)
    },
    Term => ExtendedTerm::RichTerm(<>),
}

RootTerm: RichTerm = {
    "let" <pat:Pattern> <meta: Annot?> "=" <t1: Term> "in"
        <t2: Term> => {
        let t1 = if let Some(mut meta) = meta {
            let pos = t1.pos;
            meta.value = Some(t1);
            RichTerm::new(Term::MetaValue(meta), pos)
        }
        else {
            t1
        };

        mk_term::let_pat(pat.0, pat.1, t1, t2)
    },
<<<<<<< HEAD
    "let" <f: Ident> <l: @L> <args: Ident+> <meta: Annot?> "=" <t: Term> <r: @R> "in" <tin: Term> => {
        let pos = mk_pos(src_id, l, r);
        let func = args.into_iter().rev().fold(t, |t, p| RichTerm {
              term: SharedTerm::new(Term::Fun(p, t)),
              pos,
	});
        let t1 = if let Some(mut meta) = meta {
            meta.value = Some(func);
            RichTerm::new(Term::MetaValue(meta), pos)
        }
        else {
            func
        };
	
        mk_term::let_in(f, t1, tin)
    },
    <l: @L> "fun" <ids:Ident+> "=>" <t: Term> <r: @R> => {
=======
    <l: @L> "fun" <pats: Pattern+> "=>" <t: Term> <r: @R> => {
>>>>>>> ec1a1ae2
        let pos = mk_pos(src_id, l, r);
        pats.into_iter().rev().fold(t, |t, (id, destruct)| RichTerm {
            term: SharedTerm::new(Term::FunPattern(id, destruct, t)),
            pos,
        })
    },
    "switch" "{" <cases: (switch_case ",")*> <last: switch_case?> "}"
        <exp: Term> => {
        let mut acc = HashMap::with_capacity(cases.len());
        let mut default = None;

        for case in cases.into_iter().map(|x| x.0).chain(last.into_iter()) {
            match case {
                SwitchCase::Normal(id, t) => acc.insert(id, t),
                // If there are multiple default cases, the last one silently
                // erases the others. We should have a dedicated error for that
                SwitchCase::Default(t) => default.replace(t),
            };
        }

        RichTerm::from(
            Term::Switch(
                exp,
                acc,
                default,
            )
        )
    },
    "if" <cond: Term> "then" <t1: Term> "else" <t2: Term> =>
        mk_app!(Term::Op1(UnaryOp::Ite(), cond), t1, t2),
    AnnotatedTerm,
    <l: @L> <t: !> <r: @R> => { errors.push(t); RichTerm { term: SharedTerm::new(Term::ParseError), pos: mk_pos(src_id, l, r)} },
};

AnnotatedTerm: RichTerm = {
    <t: WithPos<Infix>> <meta: Annot?> => {
        if let Some(mut meta) = meta {
            let pos = t.pos;
            meta.value = Some(t);
            RichTerm::new(Term::MetaValue(meta), pos)
        }
        else {
            t
        }
    },
};

Infix: RichTerm = {
    InfixExpr,
};

Applicative: RichTerm = {
    "import" <s: StaticString> => RichTerm::from(Term::Import(OsString::from(s))),
    <t1:WithPos<Applicative>> <t2: WithPos<RecordOperand>> => mk_app!(t1, t2),
    <op: UOp> <t: WithPos<RecordOperand>> => mk_term::op1(op, t),
    <op: BOpPre> <t1: WithPos<RecordOperand>> <t2: WithPos<Atom>> => mk_term::op2(op, t1, t2),
    NOpPre<WithPos<RecordOperand>>,
    RecordOperand,
};

RecordOperand: RichTerm = {
    Atom,
    RecordOperationChain,
}

RecordOperationChain: RichTerm = {
    <t: WithPos<RecordOperand>> "." <id: Ident> => mk_term::op1(UnaryOp::StaticAccess(id), t),
    <t: WithPos<RecordOperand>> "." <t_id: WithPos<StrChunks>> => mk_access(t_id, t),
    <t: WithPos<RecordOperand>> "-$" <t_id: WithPos<Atom>> => mk_term::op2(BinaryOp::DynRemove(), t_id, t),
    <r: WithPos<RecordOperand>> "$[" <id: Term> "=" <t: Term> "]" =>
        mk_app!(mk_term::op2(BinaryOp::DynExtend(), id, r), t),
};

Atom: RichTerm = {
    "(" <CurriedOp> ")",
    "(" <Term> ")",
    "num literal" => RichTerm::from(Term::Num(<>)),
    "null" => RichTerm::from(Term::Null),
    Bool => RichTerm::from(Term::Bool(<>)),
    StrChunks,
    Ident => RichTerm::from(Term::Var(<>)),
    "`" <EnumTag> => RichTerm::from(Term::Enum(<>)),
    "{" <fields: (<RecordField> ",")*> <last: RecordLastField?> "}" => {
        let (last_field, attrs) = match last {
            Some(RecordLastField::Field(f)) => (Some(f), Default::default()),
            Some(RecordLastField::Ellipsis) =>
                (None, RecordAttrs { open: true }),
            None => (None, Default::default())
        };

        let fields = fields.into_iter().chain(last_field.into_iter());
        RichTerm::from(build_record(fields, attrs))
    },
    "[" <terms: (<Term> ",")*> <last: Term?> "]" => {
        let terms : Vec<RichTerm> = terms.into_iter()
            .chain(last.into_iter()).collect();
        RichTerm::from(Term::List(terms))
    }
};

RecordField: (FieldPathElem, RichTerm) = {
    <l: @L> <path: FieldPath> <ann: Annot?> <r: @R> <t: ("=" <Term>)?> => {
        let pos = t.as_ref()
            .map(|t| t.pos.clone())
            .unwrap_or(mk_pos(src_id, l, r));
        let term = if let Some(mut meta) = ann {
            meta.value = t;
            RichTerm::new(Term::MetaValue(meta), pos)
        } else {
            if let Some(deft) = t {
                deft
            } else {
                RichTerm::new(Term::Null, pos)
            }
        };
        elaborate_field_path(path, term)
    }
}

RecordLastField: RecordLastField = {
    <RecordField> => RecordLastField::Field(<>),
    ".." => RecordLastField::Ellipsis,
}

FieldPath: Vec<FieldPathElem> = {
    <elems: (<FieldPathElem> ".")*> <last: FieldPathElem> => {
        let mut elems = elems;
        elems.push(last);
        elems
    }
};

FieldPathElem: FieldPathElem = {
    <Ident> => FieldPathElem::Ident(<>),
    <WithPos<StrChunks>> => FieldPathElem::Expr(<>),
};

#[inline]
Pattern: (Option<Ident>,Destruct) = {
    <id:(<Ident> "@")?> <pat:Destruct> => (id,pat),
    Ident => (Some(<>),Destruct::Empty),
};

Destruct: Destruct = {
    "{" <mut matches: (<Match> ",")*> <last:LastMatch?> "}" => {
        let (open, rst) = match last {
	    Some(LastMatch::Match(m)) => {
	        matches.push(m);
	        (false,None)
	    },
	    Some(LastMatch::Ellipsis(rst)) => (true, rst),
	    _ => (false, None),
	};
	Destruct::Record(matches, open, rst)
    },
};

Match: Match = {
    <left:Ident> <anns: Annot?> <default: DefaultAnnot?> "=" <right: Pattern> => {
	let meta = match (default, anns) {
	    (Some(d), Some(m)) => MetaValue::flatten(d,m),
	    (Some(m),_) | (_,Some(m)) => m,
  	    _ => MetaValue::new(),
	};
	Match::Assign(left, meta, right)
    },
    <id:Ident> <anns: Annot?> <default: DefaultAnnot?> => {
	let meta = match (default, anns) {
	    (Some(d), Some(m)) => MetaValue::flatten(d,m),
	    (Some(m),_) | (_,Some(m)) => m,
  	    _ => MetaValue::new(),
	};
	Match::Simple(id, meta)
    },
};

LastMatch: LastMatch = {
    Match => LastMatch::Match(<>),
    ".."<Ident?> => LastMatch::Ellipsis(<>),
};

Ident: Ident = <l:@L> <i: "identifier"> <r:@R>
    => Ident { label: i.to_string(), pos: mk_pos(src_id, l, r) };

Bool: bool = {
    "true" => true,
    "false" => false,
};

StrChunks : RichTerm = {
  <start: StringStart> <fst: ChunkLiteral?> <chunks: (ChunkExpr+ChunkLiteral)*> <lasts:ChunkExpr*> <end: StringEnd> => {
        debug_assert_eq!(start, end);

        let chunks: Vec<StrChunk<RichTerm>> = fst.into_iter()
            .map(StrChunk::Literal)
            .chain(chunks.into_iter()
                .map(|(mut es, s)| {
                    es.push(StrChunk::Literal(s));
                    es
                })
                .flatten())
            .chain(lasts.into_iter())
            .collect();

        let mut chunks = if start == StringKind::Multiline {
            strip_indent(chunks)
        }
        else {
            chunks
        };
        chunks.reverse();

        RichTerm::from(Term::StrChunks(chunks))
    },
};

StringStart : StringKind = {
    "\"" => StringKind::Standard,
    "m#\"" => StringKind::Multiline,
};

StringEnd : StringKind = {
    "\"" => StringKind::Standard,
    "\"#m" => StringKind::Multiline,
};

ChunkLiteral : String =
    <parts: ChunkLiteralPart+> => {
        parts.into_iter().fold(String::new(), |mut acc, part| {
            match part {
                ChunkLiteralPart::Str(s) => acc.push_str(s),
                ChunkLiteralPart::Char(c) => acc.push(c),
            };

            acc
        })
    };

ChunkExpr: StrChunk<RichTerm> = HashBrace <t: WithPos<Term>> "}" => StrChunk::Expr(t, 0);

HashBrace = { "#{", "multstr #{" };

StaticString: String = StringStart <s: ChunkLiteral?> StringEnd => s.unwrap_or_default();

EnumTag: Ident = {
    <Ident>,
    <StaticString> => <>.into(),
}


ChunkLiteralPart: ChunkLiteralPart<'input> = {
    "str literal" => ChunkLiteralPart::Str(<>),
    "multstr literal" => ChunkLiteralPart::Str(<>),
    "str esc char" => ChunkLiteralPart::Char(<>),
    };

UOp: UnaryOp = {
    "is_num" => UnaryOp::IsNum(),
    "is_bool" => UnaryOp::IsBool(),
    "is_str" => UnaryOp::IsStr(),
    "is_fun" => UnaryOp::IsFun(),
    "is_list" => UnaryOp::IsList(),
    "is_record" => UnaryOp::IsRecord(),
    "blame" => UnaryOp::Blame(),
    "chng_pol" => UnaryOp::ChangePolarity(),
    "polarity" => UnaryOp::Pol(),
    "go_dom" => UnaryOp::GoDom(),
    "go_codom" => UnaryOp::GoCodom(),
    "go_list" => UnaryOp::GoList(),
    "wrap" => UnaryOp::Wrap(),
    "embed" <Ident> => UnaryOp::Embed(<>),
    "map"  => UnaryOp::ListMap(),
    "generate" => UnaryOp::ListGen(),
    "record_map" => UnaryOp::RecordMap(),
    "seq" => UnaryOp::Seq(),
    "deep_seq" => UnaryOp::DeepSeq(),
    "head" => UnaryOp::ListHead(),
    "tail" => UnaryOp::ListTail(),
    "length" => UnaryOp::ListLength(),
    "fields" => UnaryOp::FieldsOf(),
    "values" => UnaryOp::ValuesOf(),
    "str_trim" => UnaryOp::StrTrim(),
    "str_chars" => UnaryOp::StrChars(),
    "char_code" => UnaryOp::CharCode(),
    "char_from_code" => UnaryOp::CharFromCode(),
    "str_uppercase" => UnaryOp::StrUppercase(),
    "str_lowercase" => UnaryOp::StrLowercase(),
    "str_length" => UnaryOp::StrLength(),
    "str_from" => UnaryOp::ToStr(),
    "num_from" => UnaryOp::NumFromStr(),
    "enum_from" => UnaryOp::EnumFromStr(),
};

switch_case: SwitchCase = {
    "`" <id: EnumTag> "=>" <t: Term> => SwitchCase::Normal(id, t),
    "_" "=>" <t: Term> => SwitchCase::Default(<>),
}

InfixBOp2: BinaryOp = {
    "++" => BinaryOp::StrConcat(),
    "@" => BinaryOp::ListConcat(),
}

InfixBOp3: BinaryOp = {
    "*" => BinaryOp::Mult(),
    "/" => BinaryOp::Div(),
    "%" => BinaryOp::Modulo(),
}

InfixBOp4: BinaryOp = {
    "+" => BinaryOp::Plus(),
    "-" => BinaryOp::Sub(),
}

InfixUOp5: UnaryOp = {
    "!" => UnaryOp::BoolNot(),
}

InfixBOp6: BinaryOp = {
    "&" => BinaryOp::Merge(),
}

InfixBOp7: BinaryOp = {
    "<" => BinaryOp::LessThan(),
    "<=" => BinaryOp::LessOrEq(),
    ">" => BinaryOp::GreaterThan(),
    ">=" => BinaryOp::GreaterOrEq(),
}

InfixBOp8: BinaryOp = {
    "==" => BinaryOp::Eq(),
}

InfixLazyBOp9: UnaryOp = {
    "&&" => UnaryOp::BoolAnd(),
}

InfixLazyBOp10: UnaryOp = {
    "||" => UnaryOp::BoolOr(),
}

InfixBOp: BinaryOp = {
    InfixBOp2,
    InfixBOp3,
    InfixBOp4,
    InfixBOp6,
    InfixBOp7,
    InfixBOp8,
}

InfixUOpOrLazyBOp: UnaryOp = {
    InfixUOp5,
    InfixLazyBOp9,
    InfixLazyBOp10,
}

InfixOp: InfixOp = {
    <InfixBOp> => <>.into(),
    <InfixUOpOrLazyBOp> => <>.into(),
}

CurriedOp: RichTerm = {
    <l: @L> <op: InfixOp> <r: @R> => op.eta_expand(mk_pos(src_id, l, r)),
    <l: @L> "|>" <r: @R> =>
        mk_fun!("x1", "x2",
            mk_app!(mk_term::var("x2"), mk_term::var("x1"))
            .with_pos(mk_pos(src_id, l, r))
        ),
    <l: @L> "!=" <r: @R> =>
        mk_fun!("x1", "x2",
            mk_term::op1(
                UnaryOp::BoolNot(),
                Term::Op2(BinaryOp::Eq(),
                    mk_term::var("x2"),
                    mk_term::var("x1")
                )
            )
            .with_pos(mk_pos(src_id, l, r))
        ),
}

InfixUOpApp<UOp, Expr>: RichTerm =
  <op: UOp> <t: WithPos<Expr>> => mk_term::op1(op, t);

InfixBOpApp<BOp, LExpr, RExpr>: RichTerm =
  <t1: WithPos<LExpr>> <op: BOp> <t2: WithPos<RExpr>> => mk_term::op2(op, t1, t2);

InfixLazyBOpApp<UOp, LExpr, RExpr>: RichTerm =
  <t1: WithPos<LExpr>> <op: UOp> <t2: WithPos<RExpr>> =>
    mk_app!(mk_term::op1(op, t1), t2);

InfixExpr: RichTerm = {
    #[precedence(level="0")]
    Applicative,

    #[precedence(level="1")]
    "-" <WithPos<InfixExpr>> => mk_term::op2(BinaryOp::Sub(), Term::Num(0.0), <>),

    #[precedence(level="2")] #[assoc(side="left")]
    InfixBOpApp<InfixBOp2, InfixExpr, InfixExpr>,

    #[precedence(level="3")] #[assoc(side="left")]
    InfixBOpApp<InfixBOp3, InfixExpr, InfixExpr>,

    #[precedence(level="4")] #[assoc(side="left")]
    InfixBOpApp<InfixBOp4, InfixExpr, InfixExpr>,

    #[precedence(level="5")]
    InfixUOpApp<InfixUOp5, InfixExpr>,

    #[precedence(level="6")] #[assoc(side="left")]
    InfixBOpApp<InfixBOp6, InfixExpr, InfixExpr>,
    <t1: WithPos<InfixExpr>> "|>" <t2: WithPos<InfixExpr>> => mk_app!(t2, t1),

    #[precedence(level="7")] #[assoc(side="left")]
    InfixBOpApp<InfixBOp7, InfixExpr, InfixExpr>,

    #[precedence(level="8")] #[assoc(side="left")]
    InfixBOpApp<InfixBOp8, InfixExpr, InfixExpr>,
    <t1: WithPos<InfixExpr>> "!=" <t2: WithPos<InfixExpr>> =>
        mk_term::op1(UnaryOp::BoolNot(), Term::Op2(BinaryOp::Eq(), t1, t2)),

    #[precedence(level="9")] #[assoc(side="left")]
    InfixLazyBOpApp<InfixLazyBOp9, InfixExpr, InfixExpr>,

    #[precedence(level="10")] #[assoc(side="left")]
    InfixLazyBOpApp<InfixLazyBOp10, InfixExpr, InfixExpr>,
}

BOpPre: BinaryOp = {
    "unwrap" => BinaryOp::Unwrap(),
    "go_field" => BinaryOp::GoField(),
    "has_field" => BinaryOp::HasField(),
    "elem_at" => BinaryOp::ListElemAt(),
    "tag" => BinaryOp::Tag(),
    "hash" => BinaryOp::Hash(),
    "serialize" => BinaryOp::Serialize(),
    "deserialize" => BinaryOp::Deserialize(),
    "pow" => BinaryOp::Pow(),
    "str_split" => BinaryOp::StrSplit(),
    "str_contains" => BinaryOp::StrContains(),
    "str_match" => BinaryOp::StrMatch(),
    "str_is_match" => BinaryOp::StrIsMatch(),
}

NOpPre<ArgRule>: RichTerm = {
    "str_replace" <t1: ArgRule> <t2: ArgRule> <t3: ArgRule> =>
        mk_opn!(NAryOp::StrReplace(), t1, t2, t3),
    "str_replace_regex" <t1: ArgRule> <t2: ArgRule> <t3: ArgRule> =>
        mk_opn!(NAryOp::StrReplaceRegex(), t1, t2, t3),
    "str_substr" <t1: ArgRule> <t2: ArgRule> <t3: ArgRule> =>
        mk_opn!(NAryOp::StrSubstr(), t1, t2, t3),
}

Types: Types = {
    "forall" <ids: Ident+> "." <ty: Arrows> =>
        ids.into_iter().rev().fold(
            ty,
            |acc, id| Types(AbsType::Forall(id, Box::new(acc)))
        ),
    <Arrows>
}

Arrows: Types = {
    <s: subType> "->" <t:Arrows> => Types(AbsType::Arrow(Box::new(s), Box::new(t))),
    <subType>,
};

BaseType: Types = {
    "Dyn" => Types(AbsType::Dyn()),
    "Num" => Types(AbsType::Num()),
    "Bool" => Types(AbsType::Bool()),
    "Str" => Types(AbsType::Str()),
};

RowTail: Types = {
    <Ident> => Types(AbsType::Var(<>)),
    "Dyn" => Types(AbsType::Dyn()),
}

subType : Types = {
    <BaseType>,
    "List" <ty: subType?> => {
        let ty = Box::new(ty.unwrap_or(Types(AbsType::Dyn())));
        Types(AbsType::List(ty))
    },
    <Ident> => Types(AbsType::Var(<>)),
    "#" <WithPos<RecordOperand>> => Types(AbsType::Flat(<>)),
    "(" <Types> ")",
    "<" <rows:(<EnumTag> ",")*> <last: (<EnumTag>)?> <tail: ("|" <EnumTag>)?> ">" => {
        let ty = rows.into_iter()
            .chain(last.into_iter())
            // As we build row types as a linked list via a fold on the original
            // iterator, the order of identifiers is reversed. This not a big deal
            // but it's less confusing to the user to print them in the original
            // order for error reporting.
            .rev()
            .fold(
                Types(
                    match tail {
                        Some(id) => AbsType::Var(id),
                        None => AbsType::RowEmpty(),
                    }
                ),
                |t, i| Types(AbsType::RowExtend(i, None, Box::new(t)))
            );
        Types(AbsType::Enum(Box::new(ty)))
    },
    "{" <rows:(<Ident> ":" <Types> ",")*>
        <last:(<Ident> ":" <Types>)?>
        <tail: ("|" <RowTail>)?> "}" => {
        let ty = rows.into_iter()
            .chain(last.into_iter())
            // As we build row types as a linked list via a fold on the original
            // iterator, the order of identifiers is reversed. This not a big deal
            // but it's less confusing to the user to print them in the original
            // order for error reporting.
            .rev()
            .fold(
                tail.unwrap_or(Types(AbsType::RowEmpty())),
                |t, i_ty| {
                    let (i, ty) = i_ty;
                    Types(AbsType::RowExtend(i, Some(Box::new(ty)), Box::new(t)))
                }
            );
        Types(AbsType::StaticRecord(Box::new(ty)))
    },
    "{" "_" ":" <Types> "}" => Types(AbsType::DynRecord(Box::new(<>))),
};

extern {
    type Location = usize;
    type Error = ParseError;

    enum Token<'input> {
        "identifier" => Token::Normal(NormalToken::Identifier(<&'input str>)),
        "str literal" => Token::Str(StringToken::Literal(<&'input str>)),
        "str esc char" => Token::Str(StringToken::EscapedChar(<char>)),
        "multstr literal" => Token::MultiStr(MultiStringToken::Literal(<&'input str>)),
        "num literal" => Token::Normal(NormalToken::NumLiteral(<f64>)),

        "if" => Token::Normal(NormalToken::If),
        "then" => Token::Normal(NormalToken::Then),
        "else" => Token::Normal(NormalToken::Else),
        "forall" => Token::Normal(NormalToken::Forall),
        "in" => Token::Normal(NormalToken::In),
        "let" => Token::Normal(NormalToken::Let),
        "switch" => Token::Normal(NormalToken::Switch),

        "null" => Token::Normal(NormalToken::Null),
        "true" => Token::Normal(NormalToken::True),
        "false" => Token::Normal(NormalToken::False),

        "?" => Token::Normal(NormalToken::QuestionMark),
        "," => Token::Normal(NormalToken::Comma),
        ":" => Token::Normal(NormalToken::Colon),
        "$" => Token::Normal(NormalToken::Dollar),
        "=" => Token::Normal(NormalToken::Equals),
        "!=" => Token::Normal(NormalToken::NotEquals),
        "&" => Token::Normal(NormalToken::Ampersand),
        "." => Token::Normal(NormalToken::Dot),
        "$[" => Token::Normal(NormalToken::DollarBracket),
        "#{" => Token::Str(StringToken::HashBrace),
        "multstr #{" => Token::MultiStr(MultiStringToken::Interpolation),
        "-$" => Token::Normal(NormalToken::MinusDollar),

        "+" => Token::Normal(NormalToken::Plus),
        "-" => Token::Normal(NormalToken::Minus),
        "*" => Token::Normal(NormalToken::Times),
        "/" => Token::Normal(NormalToken::Div),
        "%" => Token::Normal(NormalToken::Percent),
        "++" => Token::Normal(NormalToken::DoublePlus),
        "==" => Token::Normal(NormalToken::DoubleEq),
        "@" => Token::Normal(NormalToken::At),
        "&&" => Token::Normal(NormalToken::DoubleAnd),
        "||" => Token::Normal(NormalToken::DoublePipe),
        "!" => Token::Normal(NormalToken::Bang),
        ".." => Token::Normal(NormalToken::Ellipsis),

        "fun" => Token::Normal(NormalToken::Fun),
        "import" => Token::Normal(NormalToken::Import),
        "|" => Token::Normal(NormalToken::Pipe),
        "|>" => Token::Normal(NormalToken::RightPipe),
        "->" => Token::Normal(NormalToken::SimpleArrow),
        "=>" => Token::Normal(NormalToken::DoubleArrow),
        "#" => Token::Normal(NormalToken::Hash),
        "`" => Token::Normal(NormalToken::Backtick),
        "_" => Token::Normal(NormalToken::Underscore),
        "\"" => Token::Normal(NormalToken::DoubleQuote),
        "\"#m" => Token::MultiStr(MultiStringToken::End),
        "m#\"" => Token::Normal(NormalToken::MultiStringStart(<usize>)),

        "Num" => Token::Normal(NormalToken::Num),
        "Dyn" => Token::Normal(NormalToken::Dyn),
        "Str" => Token::Normal(NormalToken::Str),
        "Bool" => Token::Normal(NormalToken::Bool),
        "List" => Token::Normal(NormalToken::List),

        "tag" => Token::Normal(NormalToken::Tag),
        "is_num" => Token::Normal(NormalToken::IsNum),
        "is_bool" => Token::Normal(NormalToken::IsBool),
        "is_str" => Token::Normal(NormalToken::IsStr),
        "is_fun" => Token::Normal(NormalToken::IsFun),
        "is_list" => Token::Normal(NormalToken::IsList),
        "is_record" => Token::Normal(NormalToken::IsRecord),
        "blame" => Token::Normal(NormalToken::Blame),
        "chng_pol" => Token::Normal(NormalToken::ChangePol),
        "polarity" => Token::Normal(NormalToken::Polarity),
        "go_dom" => Token::Normal(NormalToken::GoDom),
        "go_codom" => Token::Normal(NormalToken::GoCodom),
        "go_list" => Token::Normal(NormalToken::GoList),
        "go_field" => Token::Normal(NormalToken::GoField),
        "wrap" => Token::Normal(NormalToken::Wrap),
        "unwrap" => Token::Normal(NormalToken::Unwrap),
        "embed" => Token::Normal(NormalToken::Embed),
        "record_map" => Token::Normal(NormalToken::RecordMap),
        "seq" => Token::Normal(NormalToken::Seq),
        "deep_seq" => Token::Normal(NormalToken::DeepSeq),
        "head" => Token::Normal(NormalToken::Head),
        "tail" => Token::Normal(NormalToken::Tail),
        "length" => Token::Normal(NormalToken::Length),
        "fields" => Token::Normal(NormalToken::FieldsOf),
        "values" => Token::Normal(NormalToken::ValuesOf),
        "pow" => Token::Normal(NormalToken::Pow),

        "has_field" => Token::Normal(NormalToken::HasField),
        "map" => Token::Normal(NormalToken::Map),
        "generate" => Token::Normal(NormalToken::ListGen),
        "elem_at" => Token::Normal(NormalToken::ElemAt),
        "merge" => Token::Normal(NormalToken::Merge),
        "default" => Token::Normal(NormalToken::Default),
        "doc" => Token::Normal(NormalToken::Doc),

        "hash" => Token::Normal(NormalToken::OpHash),
        "serialize" => Token::Normal(NormalToken::Serialize),
        "deserialize" => Token::Normal(NormalToken::Deserialize),
        "str_split" => Token::Normal(NormalToken::StrSplit),
        "str_trim" => Token::Normal(NormalToken::StrTrim),
        "str_chars" => Token::Normal(NormalToken::StrChars),
        "char_code" => Token::Normal(NormalToken::CharCode),
        "char_from_code" => Token::Normal(NormalToken::CharFromCode),
        "str_uppercase" => Token::Normal(NormalToken::StrUppercase),
        "str_lowercase" => Token::Normal(NormalToken::StrLowercase),
        "str_contains" => Token::Normal(NormalToken::StrContains),
        "str_replace" => Token::Normal(NormalToken::StrReplace),
        "str_replace_regex" => Token::Normal(NormalToken::StrReplaceRegex),
        "str_is_match" => Token::Normal(NormalToken::StrIsMatch),
        "str_match" => Token::Normal(NormalToken::StrMatch),
        "str_length" => Token::Normal(NormalToken::StrLength),
        "str_substr" => Token::Normal(NormalToken::StrSubstr),
        "str_from" => Token::Normal(NormalToken::ToStr),
        "num_from" => Token::Normal(NormalToken::NumFromStr),
        "enum_from" => Token::Normal(NormalToken::EnumFromStr),

        "{" => Token::Normal(NormalToken::LBrace),
        "}" => Token::Normal(NormalToken::RBrace),
        "[" => Token::Normal(NormalToken::LBracket),
        "]" => Token::Normal(NormalToken::RBracket),
        "(" => Token::Normal(NormalToken::LParen),
        ")" => Token::Normal(NormalToken::RParen),
        "<" => Token::Normal(NormalToken::LAngleBracket),
        "<=" => Token::Normal(NormalToken::LessOrEq),
        ">" => Token::Normal(NormalToken::RAngleBracket),
        ">=" => Token::Normal(NormalToken::GreaterOrEq),
    }
}<|MERGE_RESOLUTION|>--- conflicted
+++ resolved
@@ -76,10 +76,10 @@
         };
         ExtendedTerm::ToplevelLet(id, t)
     },
-    "let" <f: Ident> <l: @L> <args: Ident+> <meta: Annot?> "=" <t: Term> <r: @R> => {
+    "let" <f: Ident> <l: @L> <args: Pattern+> <meta: Annot?> "=" <t: Term> <r: @R> => {
         let pos = mk_pos(src_id, l, r);
         let func = args.into_iter().rev().fold(t, |t, p| RichTerm {
-              term: SharedTerm::new(Term::Fun(p, t)),
+              term: SharedTerm::new(Term::FunPattern(p.0, p.1, t)),
               pos,
 	});
         let t1 = if let Some(mut meta) = meta {
@@ -109,11 +109,10 @@
 
         mk_term::let_pat(pat.0, pat.1, t1, t2)
     },
-<<<<<<< HEAD
-    "let" <f: Ident> <l: @L> <args: Ident+> <meta: Annot?> "=" <t: Term> <r: @R> "in" <tin: Term> => {
+    "let" <f: Ident> <l: @L> <args: Pattern+> <meta: Annot?> "=" <t: Term> <r: @R> "in" <tin: Term> => {
         let pos = mk_pos(src_id, l, r);
         let func = args.into_iter().rev().fold(t, |t, p| RichTerm {
-              term: SharedTerm::new(Term::Fun(p, t)),
+              term: SharedTerm::new(Term::FunPattern(p.0, p.1, t)),
               pos,
 	});
         let t1 = if let Some(mut meta) = meta {
@@ -126,10 +125,7 @@
 	
         mk_term::let_in(f, t1, tin)
     },
-    <l: @L> "fun" <ids:Ident+> "=>" <t: Term> <r: @R> => {
-=======
     <l: @L> "fun" <pats: Pattern+> "=>" <t: Term> <r: @R> => {
->>>>>>> ec1a1ae2
         let pos = mk_pos(src_id, l, r);
         pats.into_iter().rev().fold(t, |t, (id, destruct)| RichTerm {
             term: SharedTerm::new(Term::FunPattern(id, destruct, t)),
